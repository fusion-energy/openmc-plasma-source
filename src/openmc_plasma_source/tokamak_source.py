--- conflicted
+++ resolved
@@ -6,6 +6,7 @@
 import NeSST as nst
 from .fuel_types import get_neutron_energy_distribution, get_reactions_from_fuel
 from NeSST.spectral_model import reac_DD, reac_TT, reac_DT
+
 
 def tokamak_source(
     major_radius: float,
@@ -139,11 +140,11 @@
         r=a,
         mode=mode,
         pedestal_radius=pedestal_radius,
-        ion_temperature_pedestal=ion_temperature_pedestal/1e3,
-        ion_temperature_centre=ion_temperature_centre/1e3,
+        ion_temperature_pedestal=ion_temperature_pedestal / 1e3,
+        ion_temperature_centre=ion_temperature_centre / 1e3,
         ion_temperature_beta=ion_temperature_beta,
         ion_temperature_peaking_factor=ion_temperature_peaking_factor,
-        ion_temperature_separatrix=ion_temperature_separatrix/1e3,
+        ion_temperature_separatrix=ion_temperature_separatrix / 1e3,
         major_radius=major_radius,
     )
 
@@ -158,18 +159,21 @@
         elongation=elongation,
     )
 
-<<<<<<< HEAD
     reactions = get_reactions_from_fuel(fuel)
-    
-    neutron_source_density={}
+
+    neutron_source_density = {}
     total_source_density = 0
     for reaction in reactions:
-        neutron_source_density[reaction] = tokamak_neutron_source_density(fuel_densities, temperatures, reaction)
+        neutron_source_density[reaction] = tokamak_neutron_source_density(
+            fuel_densities, temperatures, reaction
+        )
         total_source_density += sum(neutron_source_density[reaction])
-    
+
     all_sources = []
     for reaction in reactions:
-        neutron_source_density[reaction] = neutron_source_density[reaction]/total_source_density
+        neutron_source_density[reaction] = (
+            neutron_source_density[reaction] / total_source_density
+        )
 
         sources = tokamak_make_openmc_sources(
             strengths=neutron_source_density,
@@ -180,22 +184,6 @@
         )
         all_sources = all_sources + sources
     return all_sources
-=======
-    neutron_source_density = tokamak_neutron_source_density(
-        fuel_densities, temperatures, reaction
-    )
-
-    strengths = neutron_source_density / sum(neutron_source_density)
-
-    sources = tokamak_make_openmc_sources(
-        strengths=strengths,
-        angles=angles,
-        temperatures=temperatures,
-        fuel=fuel,
-        RZ=RZ,
-    )
-    return sources
->>>>>>> d1695efc
 
 
 def tokamak_ion_density(
@@ -370,9 +358,12 @@
         )
 
         # now we have potentially 3 distributions (DT, DD, TT)
-        for reaction, (energy_distribution, dist_strength) in energy_distributions_and_dist_strengths.items():
-
-            if dist_strength * strengths[reaction][i] > 0.:
+        for reaction, (
+            energy_distribution,
+            dist_strength,
+        ) in energy_distributions_and_dist_strengths.items():
+
+            if dist_strength * strengths[reaction][i] > 0.0:
                 my_source = openmc.IndependentSource()
 
                 # create a ring source
@@ -409,22 +400,13 @@
     )
     ion_temperature = np.asarray(ion_temperature)
 
-<<<<<<< HEAD
-    if reaction == ['DD']:
+    if reaction == ["DD"]:
         return ion_density * reac_DD(ion_temperature)
-    elif reaction == ['TT']:
+    elif reaction == ["TT"]:
         return ion_density * reac_TT(ion_temperature)
     # ['DT', 'DD', 'TT']
     else:
-        return ion_density * reac_DT(ion_temperature) # could use _DT_xs instead
-=======
-    if reaction == "DT":
-        return ion_density * nst.reac_DT(ion_temperature)  # could use _DT_xs instead
-    if reaction == "DD":
-        return ion_density * nst.reac_DD(ion_temperature)
-    if reaction == "TT":
-        return ion_density * nst.reac_TT(ion_temperature)
->>>>>>> d1695efc
+        return ion_density * reac_DT(ion_temperature)  # could use _DT_xs instead
 
 
 # TODO consider replace with NeSST or getting DD version as well
