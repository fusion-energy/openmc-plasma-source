from typing import Tuple

import numpy as np
import openmc

from .fuel_types import get_neutron_energy_distribution


def tokamak_source(
    major_radius: float,
    minor_radius: float,
    elongation: float,
    triangularity: float,
    mode: str,
    ion_density_centre: float,
    ion_density_peaking_factor: float,
    ion_density_pedestal: float,
    ion_density_separatrix: float,
    ion_temperature_centre: float,
    ion_temperature_peaking_factor: float,
    ion_temperature_beta: float,
    ion_temperature_pedestal: float,
    ion_temperature_separatrix: float,
    pedestal_radius: float,
    shafranov_factor: float,
    angles: Tuple[float, float] = (0, 2 * np.pi),
    sample_size: int = 1000,
    fuel: dict = {"D": 0.5, "T": 0.5},
):
    """Plasma neutron source sampling.
    This class greatly relies on models described in [1]

    [1] : Fausser et al, 'Tokamak D-T neutron source models for different
    plasma physics confinement modes', Fus. Eng. and Design,
    https://doi.org/10.1016/j.fusengdes.2012.02.025

    Usage:
        my_plasma = Plasma(**plasma_prms)
        my_plasma.sample_sources()
        print(my_plasma.RZ)
        print(my_plasma.temperatures)
        openmc_sources = my_plasma.make_openmc_sources()

    Args:
        major_radius (float): Plasma major radius (cm)
        minor_radius (float): Plasma minor radius (cm)
        elongation (float): Plasma elongation
        triangularity (float): Plasma triangularity
        mode (str): Confinement mode ("L", "H", "A")
        ion_density_centre (float): Ion density at the plasma centre (m-3)
        ion_density_peaking_factor (float): Ion density peaking factor
            (referred in [1] as ion density exponent)
        ion_density_pedestal (float): Ion density at pedestal (m-3)
        ion_density_separatrix (float): Ion density at separatrix (m-3)
        ion_temperature_centre (float): Ion temperature at the plasma
            centre (keV)
        ion_temperature_peaking_factor (float): Ion temperature peaking
            factor (referred in [1] as ion temperature exponent alpha_T)
        ion_temperature_beta (float): Ion temperature beta exponent
            (referred in [1] as ion temperature exponent beta_T)
        ion_temperature_pedestal (float): Ion temperature at pedestal (keV)
        ion_temperature_separatrix (float): Ion temperature at separatrix
            (keV)
        pedestal_radius (float): Minor radius at pedestal (cm)
        shafranov_factor (float): Shafranov factor (referred in [1] as esh)
            also known as outward radial displacement of magnetic surfaces
            (cm)
        angles (iterable of floats): the start and stop angles of the ring in
            radians
        sample_size (int, optional): number of neutron sources. Defaults
            to 1000.
        fuel (dict): Isotopes as keys and atom fractions as values
    """

    # Perform sanity checks for inputs not caught by properties
    if minor_radius >= major_radius:
        raise ValueError("Minor radius must be smaller than major radius")

    if pedestal_radius >= minor_radius:
        raise ValueError("Pedestal radius must be smaller than minor radius")

    if abs(shafranov_factor) >= 0.5 * minor_radius:
        raise ValueError("Shafranov factor must be smaller than 0.5*minor radius")

<<<<<<< HEAD
    if not isinstance(major_radius, (int, float)):
        raise ValueError("Major radius must be a number")

    if major_radius < 0:
        raise ValueError("Major radius must greater than 0")
=======
    if isinstance(major_radius, (int, float)) and major_radius > 0:
        pass
    else:
        raise ValueError("Major radius must be a number within the specified bounds")

    if isinstance(minor_radius, (int, float)) and minor_radius > 0:
        self._minor_radius = minor_radius
    else:
        raise ValueError("Minor radius must be a number within the specified bounds")
>>>>>>> 05f98483

    if not isinstance(minor_radius, (int, float)):
        raise ValueError("Minor radius must be a number")
    if minor_radius < 0:
        raise ValueError("Minor radius must greater than 0")

<<<<<<< HEAD
    if not isinstance(elongation, (int, float)):
        raise ValueError("Elongation must be a number")
    if elongation < 0:
        raise ValueError("Elongation must greater than 0")

    if not isinstance(triangularity, (int, float)):
        raise ValueError("Triangularity must be a number")
    if not triangularity <= 1.0:
        raise ValueError("Triangularity must less than or equal to 1.")
    if not triangularity >= -1.0:
        raise ValueError("Triangularity must greater than or equal to -1.")
=======
    if isinstance(triangularity, (int, float)) and -1.0 <= value <= 1.0:
        pass
    else:
        raise ValueError("Triangularity must be a number within the specified bounds")
>>>>>>> 05f98483

    if mode not in ["H", "L", "A"]:
        raise ValueError("Mode must be one of the following: ['H', 'L', 'A']")

    if not isinstance(ion_density_centre, (int, float)):
        raise ValueError("ion_density_centre must be a number")
    if ion_density_centre < 0:
        raise ValueError("ion_density_centre must greater than 0")

    if not isinstance(ion_density_peaking_factor, (int, float)):
        raise ValueError("ion_density_peaking_factor must be a number")

    if not isinstance(ion_density_pedestal, (int, float)):
        raise ValueError("ion_density_pedestal must be a number")
    if ion_density_pedestal < 0:
        raise ValueError("ion_density_pedestal must greater than 0")

    if not isinstance(ion_density_separatrix, (int, float)):
        raise ValueError("ion_density_separatrix must be a number")
    if ion_density_separatrix < 0:
        raise ValueError("ion_density_separatrix must greater than 0")

    if (
        isinstance(angles, tuple)
        and len(angles) == 2
        and all(
            isinstance(angle, (int, float)) and -2 * np.pi <= angle <= 2 * np.pi
            for angle in angles
        )
    ):
        pass
    else:
        raise ValueError("Angles must be a tuple of floats between zero and 2 * np.pi")

    # Create a list of sources
    """Samples sample_size neutrons and creates attributes .densities
    (ion density), .temperatures (ion temperature), .strengths
    (neutron source density) and .RZ (coordinates)
    """
    # create a sample of (a, alpha) coordinates
    a = np.random.random(sample_size) * minor_radius
    alpha = np.random.random(sample_size) * 2 * np.pi

    # compute densities, temperatures, neutron source densities and
    # convert coordinates
    densities = _ion_density(
        mode=mode,
        ion_density_centre=ion_density_centre,
        ion_density_peaking_factor=ion_density_peaking_factor,
        ion_density_pedestal=ion_density_pedestal,
        major_radius=major_radius,
        pedestal_radius=pedestal_radius,
        ion_density_separatrix=ion_density_separatrix,
        r=a
    )
    temperatures = _ion_temperature(
        r=a,
        mode=mode,
        pedestal_radius=pedestal_radius,
        ion_temperature_pedestal=ion_temperature_pedestal,
        ion_temperature_centre=ion_temperature_centre,
        ion_temperature_beta=ion_temperature_beta,
        ion_temperature_peaking_factor=ion_temperature_peaking_factor,
        ion_temperature_separatrix=ion_temperature_separatrix,
        major_radius=major_radius,
    )

    neutron_source_density = _neutron_source_density(densities, temperatures)

    strengths = neutron_source_density / sum(neutron_source_density)

    RZ = _convert_a_alpha_to_R_Z(
        a=a,
        alpha=alpha,
        shafranov_factor=shafranov_factor,
        minor_radius=minor_radius,
        major_radius=major_radius,
        triangularity=triangularity,
        elongation=elongation,
    )

    sources = _make_openmc_sources(
        strengths=strengths,
        angles=angles,
        temperatures=temperatures,
        fuel=fuel,
        RZ=RZ,
    )
    return sources


def _ion_density(
    mode,
    ion_density_centre,
    ion_density_peaking_factor,
    ion_density_pedestal,
    major_radius,
    pedestal_radius,
    ion_density_separatrix,
    r,
):
    """Computes the ion density at a given position. The ion density is
    only dependent on the minor radius.

    Args:
        r (float, ndarray): the minor radius (cm)

    Returns:
        float, ndarray: ion density in m-3
    """

    r = np.asarray(r)
    if np.any(r < 0):
        raise ValueError("Minor radius must not be negative")

    if mode == "L":
        density = (
            ion_density_centre
            * (1 - (r / major_radius) ** 2) ** ion_density_peaking_factor
        )
    elif mode in ["H", "A"]:
        density = np.where(
            r < pedestal_radius,
            (
                (ion_density_centre - ion_density_pedestal)
                * (1 - (r / pedestal_radius) ** 2) ** ion_density_peaking_factor
                + ion_density_pedestal
            ),
            (
                (ion_density_pedestal - ion_density_separatrix)
                * (major_radius - r)
                / (major_radius - pedestal_radius)
                + ion_density_separatrix
            ),
        )
    return density

<<<<<<< HEAD
def _ion_temperature(
        r,
        mode,
        pedestal_radius,
        ion_temperature_pedestal,
        ion_temperature_centre,
        ion_temperature_beta,
        ion_temperature_peaking_factor,
        ion_temperature_separatrix,
        major_radius,
    ):
=======

def _ion_temperature(self, r):
>>>>>>> 05f98483
    """Computes the ion temperature at a given position. The ion
    temperature is only dependent on the minor radius.

    Args:
        r (float, ndarray): minor radius (cm)

    Returns:
        float, ndarray: ion temperature (keV)
    """

    r = np.asarray(r)
    if np.any(r < 0):
        raise ValueError("Minor radius must not be negative")

    if mode == "L":
        temperature = (
<<<<<<< HEAD
            ion_temperature_centre
            * (1 - (r / major_radius) ** 2)
            ** ion_temperature_peaking_factor
=======
            self.ion_temperature_centre
            * (1 - (r / self.major_radius) ** 2) ** self.ion_temperature_peaking_factor
>>>>>>> 05f98483
        )
    elif mode in ["H", "A"]:
        temperature = np.where(
            r < pedestal_radius,
            (
                ion_temperature_pedestal
                + (ion_temperature_centre - ion_temperature_pedestal)
                * (1 - (r / pedestal_radius) ** ion_temperature_beta)
                ** ion_temperature_peaking_factor
            ),
            (
                ion_temperature_separatrix
                + (ion_temperature_pedestal - ion_temperature_separatrix)
                * (major_radius - r)
                / (major_radius - pedestal_radius)
            ),
        )
    return temperature

<<<<<<< HEAD
def _convert_a_alpha_to_R_Z(
    a,
    alpha,
    shafranov_factor,
    minor_radius,
    major_radius,
    triangularity,
    elongation,
):
=======

def _convert_a_alpha_to_R_Z(self, a, alpha):
>>>>>>> 05f98483
    """Converts (r, alpha) cylindrical coordinates to (R, Z) cartesian
    coordinates.

    Args:
        a (float, ndarray): minor radius (cm)
        alpha (float, ndarray): angle (rad)
        shafranov_factor:
        minor_radius:
        major_radius:

    Returns:
        ((float, ndarray), (float, ndarray)): (R, Z) coordinates
    """
    a = np.asarray(a)
    alpha = np.asarray(alpha)
    if np.any(a < 0):
        raise ValueError("Radius 'a'  must not be negative")

    shafranov_shift = shafranov_factor * (1.0 - (a / minor_radius) ** 2)
    R = (
        major_radius
        + a * np.cos(alpha + (triangularity * np.sin(alpha)))
        + shafranov_shift
    )
    Z = elongation * a * np.sin(alpha)
    return (R, Z)


def _sample_sources(sample_size, minor_radius):
    """Samples sample_size neutrons and creates attributes .densities
    (ion density), .temperatures (ion temperature), .strengths
    (neutron source density) and .RZ (coordinates)
    """
    # create a sample of (a, alpha) coordinates
    a = np.random.random(sample_size) * minor_radius
    alpha = np.random.random(sample_size) * 2 * np.pi

    # compute densities, temperatures, neutron source densities and
    # convert coordinates
    densities = _ion_density(
        mode=mode,
        ion_density_centre=ion_density_centre,
        ion_density_peaking_factor=ion_density_peaking_factor,
        ion_density_pedestal=ion_density_pedestal,
        major_radius=major_radius,
        pedestal_radius=pedestal_radius,
        ion_density_separatrix=ion_density_separatrix,
        r=a,
    )
    temperatures = ion_temperature(a)
    neutron_source_density = neutron_source_density(
        densities, temperatures
    )
<<<<<<< HEAD
    strengths = neutron_source_density / sum(neutron_source_density)
    RZ = _convert_a_alpha_to_R_Z(a, alpha)

def _make_openmc_sources(
        strengths,
        angles,
        temperatures,
        fuel,
        RZ,
):
=======
    self.strengths = self.neutron_source_density / sum(self.neutron_source_density)
    self.RZ = self.convert_a_alpha_to_R_Z(a, alpha)


def _make_openmc_sources(self):
>>>>>>> 05f98483
    """Creates a list of OpenMC Sources() objects. The created sources are
    ring sources based on the .RZ coordinates between two angles. The
    energy of the sources are Muir energy spectra with ion temperatures
    based on .temperatures. The strength of the sources (their probability)
    is based on .strengths.

    Args:
        angles ((float, float), optional): rotation of the ring source.
        Defaults to (0, 2*np.pi).

    Returns:
        list: list of openmc.IndependentSource()
    """

    sources = []
    # create a ring source for each sample in the plasma source
    for i in range(len(strengths)):
        # extract the RZ values accordingly
        radius = openmc.stats.Discrete([RZ[0][i]], [1])
        z_values = openmc.stats.Discrete([RZ[1][i]], [1])
        angle = openmc.stats.Uniform(a=angles[0], b=angles[1])
        strength = strengths[i]

        energy_distributions, dist_strengths = get_neutron_energy_distribution(
            ion_temperature=temperatures[i],
            fuel=fuel,
        )

        # now we have potentially 3 distributions (DT, DD, TT)
        for energy_distribution, dist_strength in zip(energy_distributions, dist_strengths):

            my_source = openmc.IndependentSource()

            # create a ring source
            my_source.space = openmc.stats.CylindricalIndependent(
                r=radius, phi=angle, z=z_values, origin=(0.0, 0.0, 0.0)
            )
            my_source.angle = openmc.stats.Isotropic()

            my_source.energy = energy_distribution

            # the strength of the source (its probability) is given by the
            # strength of the energy distribution and the location distribution
            my_source.strength = dist_strength * strength

            # append to the list of sources
            sources.append(my_source)
    return sources


def _neutron_source_density(ion_density, ion_temperature):
    """Computes the neutron source density given ion density and ion
    temperature.

    Args:
        ion_density (float, ndarray): Ion density (m-3)
        ion_temperature (float, ndarray): Ion temperature (keV)

    Returns:
        float, ndarray: Neutron source density (neutron/s/m3)
    """

    ion_density = np.asarray(ion_density)
    ion_temperature = np.asarray(ion_temperature)

    return ion_density**2 * _DT_xs(ion_temperature)


def _DT_xs(ion_temperature):
    """Sadler–Van Belle formula
    Ref : https://doi.org/10.1016/j.fusengdes.2012.02.025

    Args:
        ion_temperature (float, ndarray): ion temperature in keV

    Returns:
        float, ndarray: the DT cross section at the given temperature
    """

    ion_temperature = np.asarray(ion_temperature)

    c = [
        2.5663271e-18,
        19.983026,
        2.5077133e-2,
        2.5773408e-3,
        6.1880463e-5,
        6.6024089e-2,
        8.1215505e-3,
    ]

    U = 1 - ion_temperature * (
        c[2] + ion_temperature * (c[3] - c[4] * ion_temperature)
    ) / (1.0 + ion_temperature * (c[5] + c[6] * ion_temperature))

    val = (
        c[0]
        * np.exp(-c[1] * (U / ion_temperature) ** (1 / 3))
        / (U ** (5 / 6) * ion_temperature ** (2 / 3))
    )
    return val<|MERGE_RESOLUTION|>--- conflicted
+++ resolved
@@ -82,30 +82,17 @@
     if abs(shafranov_factor) >= 0.5 * minor_radius:
         raise ValueError("Shafranov factor must be smaller than 0.5*minor radius")
 
-<<<<<<< HEAD
     if not isinstance(major_radius, (int, float)):
         raise ValueError("Major radius must be a number")
 
     if major_radius < 0:
         raise ValueError("Major radius must greater than 0")
-=======
-    if isinstance(major_radius, (int, float)) and major_radius > 0:
-        pass
-    else:
-        raise ValueError("Major radius must be a number within the specified bounds")
-
-    if isinstance(minor_radius, (int, float)) and minor_radius > 0:
-        self._minor_radius = minor_radius
-    else:
-        raise ValueError("Minor radius must be a number within the specified bounds")
->>>>>>> 05f98483
 
     if not isinstance(minor_radius, (int, float)):
         raise ValueError("Minor radius must be a number")
     if minor_radius < 0:
         raise ValueError("Minor radius must greater than 0")
 
-<<<<<<< HEAD
     if not isinstance(elongation, (int, float)):
         raise ValueError("Elongation must be a number")
     if elongation < 0:
@@ -117,12 +104,6 @@
         raise ValueError("Triangularity must less than or equal to 1.")
     if not triangularity >= -1.0:
         raise ValueError("Triangularity must greater than or equal to -1.")
-=======
-    if isinstance(triangularity, (int, float)) and -1.0 <= value <= 1.0:
-        pass
-    else:
-        raise ValueError("Triangularity must be a number within the specified bounds")
->>>>>>> 05f98483
 
     if mode not in ["H", "L", "A"]:
         raise ValueError("Mode must be one of the following: ['H', 'L', 'A']")
@@ -176,7 +157,7 @@
         major_radius=major_radius,
         pedestal_radius=pedestal_radius,
         ion_density_separatrix=ion_density_separatrix,
-        r=a
+        r=a,
     )
     temperatures = _ion_temperature(
         r=a,
@@ -260,22 +241,18 @@
         )
     return density
 
-<<<<<<< HEAD
+
 def _ion_temperature(
-        r,
-        mode,
-        pedestal_radius,
-        ion_temperature_pedestal,
-        ion_temperature_centre,
-        ion_temperature_beta,
-        ion_temperature_peaking_factor,
-        ion_temperature_separatrix,
-        major_radius,
-    ):
-=======
-
-def _ion_temperature(self, r):
->>>>>>> 05f98483
+    r,
+    mode,
+    pedestal_radius,
+    ion_temperature_pedestal,
+    ion_temperature_centre,
+    ion_temperature_beta,
+    ion_temperature_peaking_factor,
+    ion_temperature_separatrix,
+    major_radius,
+):
     """Computes the ion temperature at a given position. The ion
     temperature is only dependent on the minor radius.
 
@@ -292,14 +269,8 @@
 
     if mode == "L":
         temperature = (
-<<<<<<< HEAD
             ion_temperature_centre
-            * (1 - (r / major_radius) ** 2)
-            ** ion_temperature_peaking_factor
-=======
-            self.ion_temperature_centre
-            * (1 - (r / self.major_radius) ** 2) ** self.ion_temperature_peaking_factor
->>>>>>> 05f98483
+            * (1 - (r / major_radius) ** 2) ** ion_temperature_peaking_factor
         )
     elif mode in ["H", "A"]:
         temperature = np.where(
@@ -319,7 +290,7 @@
         )
     return temperature
 
-<<<<<<< HEAD
+
 def _convert_a_alpha_to_R_Z(
     a,
     alpha,
@@ -329,10 +300,6 @@
     triangularity,
     elongation,
 ):
-=======
-
-def _convert_a_alpha_to_R_Z(self, a, alpha):
->>>>>>> 05f98483
     """Converts (r, alpha) cylindrical coordinates to (R, Z) cartesian
     coordinates.
 
@@ -383,27 +350,18 @@
         r=a,
     )
     temperatures = ion_temperature(a)
-    neutron_source_density = neutron_source_density(
-        densities, temperatures
-    )
-<<<<<<< HEAD
+    neutron_source_density = neutron_source_density(densities, temperatures)
     strengths = neutron_source_density / sum(neutron_source_density)
     RZ = _convert_a_alpha_to_R_Z(a, alpha)
 
+
 def _make_openmc_sources(
-        strengths,
-        angles,
-        temperatures,
-        fuel,
-        RZ,
+    strengths,
+    angles,
+    temperatures,
+    fuel,
+    RZ,
 ):
-=======
-    self.strengths = self.neutron_source_density / sum(self.neutron_source_density)
-    self.RZ = self.convert_a_alpha_to_R_Z(a, alpha)
-
-
-def _make_openmc_sources(self):
->>>>>>> 05f98483
     """Creates a list of OpenMC Sources() objects. The created sources are
     ring sources based on the .RZ coordinates between two angles. The
     energy of the sources are Muir energy spectra with ion temperatures
@@ -433,8 +391,9 @@
         )
 
         # now we have potentially 3 distributions (DT, DD, TT)
-        for energy_distribution, dist_strength in zip(energy_distributions, dist_strengths):
-
+        for energy_distribution, dist_strength in zip(
+            energy_distributions, dist_strengths
+        ):
             my_source = openmc.IndependentSource()
 
             # create a ring source
