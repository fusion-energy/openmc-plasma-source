--- conflicted
+++ resolved
@@ -3,11 +3,7 @@
   # test:
   build:
     docker:
-<<<<<<< HEAD
-        - image: openmc/openmc:v0.12.2
-=======
       - image: openmc/openmc:v0.12.2
->>>>>>> 2d27eb7c
     steps:
       - checkout
       - run:
