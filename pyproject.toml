[build-system]
requires = [
    "setuptools>=65.5.0",
    "setuptools_scm[toml]>=7.0.5"
]
build-backend = "setuptools.build_meta"

[project]
name = "openmc_plasma_source"
dynamic = ["version"]
description = "Creates tokamak and ICF plasma sources for OpenMC"
readme = "README.md"
classifiers = [
    "Programming Language :: Python :: 3",
    "License :: OSI Approved :: MIT License",
    "Operating System :: OS Independent",
]
authors = [
  { name="Rémi Delaporte-Mathurin" },
]
requires-python = ">=3.9"
keywords = ["python", "neutron", "fusion", "source", "openmc", "energy", "tokamak"]
dependencies = [
    "numpy>=1.9",
    "matplotlib>=3.2.2",
<<<<<<< HEAD
    
=======
    "NeSST@git+https://github.com/aidancrilly/NeSST",
>>>>>>> a308e6d8
]

[project.urls]
"Homepage" = "https://github.com/fusion-energy/openmc-plasma-source"
"Bug Tracker" = "https://github.com/fusion-energy/openmc-plasma-source/issues"

[tool.setuptools_scm]
write_to = "src/_version.py"

[project.optional-dependencies]
tests = [
    "pytest>=5.4.3",
    "hypothesis",
    "NeSST"
]

[tool.setuptools]
package-dir = {"" = "src"}<|MERGE_RESOLUTION|>--- conflicted
+++ resolved
@@ -23,11 +23,7 @@
 dependencies = [
     "numpy>=1.9",
     "matplotlib>=3.2.2",
-<<<<<<< HEAD
-    
-=======
-    "NeSST@git+https://github.com/aidancrilly/NeSST",
->>>>>>> a308e6d8
+    "NeSST>=1.0.0"
 ]
 
 [project.urls]
@@ -41,7 +37,7 @@
 tests = [
     "pytest>=5.4.3",
     "hypothesis",
-    "NeSST"
+    "NeSST>=1.0.0"
 ]
 
 [tool.setuptools]
